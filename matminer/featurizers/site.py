from __future__ import division

"""Features that describe the local environment of a single atom

The `featurize` function takes two arguments:
    strc (Structure): Object representing the structure containing the site of interest
    site (int): Index of the site to be featurized

We have to use two options because the Site object does not hold a pointer back to its structure. To run
:code:`featurize_dataframe`, you must pass the column names for both the site and the structure. For example:

.. code:: python
    f = AGNIFingerprints()
    f.featurize_dataframe(data, ['site', 'structure'])
"""

import numpy as np
import math

from collections import defaultdict

from matminer.featurizers.base import BaseFeaturizer
<<<<<<< HEAD
from pymatgen.analysis.structure_analyzer import OrderParameters, \
    VoronoiAnalyzer, VoronoiCoordFinder
=======
from pymatgen.analysis.structure_analyzer import OrderParameters, VoronoiAnalyzer
>>>>>>> dea4954b
from matminer.featurizers.stats import PropertyStats


class AGNIFingerprints(BaseFeaturizer):
    """Integral of the product of the radial distribution function and a Gaussian window function.

    Originally used by [Botu *et al*](http://pubs.acs.org/doi/abs/10.1021/acs.jpcc.6b10908) to fit empiricial potentials,
    these features come in two forms: atomic fingerprints, and direction-resolved fingerprints.

    Atomic fingerprints describe the local environment of an atom and are computed using the function:

    :math:`A_i(\eta) = \sum\limits_{i \ne j} e^{-(\frac{r_{ij}}{\eta})^2} f(r_{ij})`

    where :math:`i` is the index of the atom, :math:`j` is the index of a neighboring atom, :math:`\eta` is a scaling function,
    :math:`r_{ij}` is the distance between atoms :math:`i` and :math:`j`, and :math:`f(r)` is a cutoff function where
    :math:`f(r) = 0.5[cos(\frac{\pi r_{ij}}{R_c}) + 1]` if :math:`r < R_c:math:` and 0 otherwise.

    The direction-resolved fingerprints are computed using

    :math:`V_i^k(\eta) = \sum\limits_{i \ne j} \frac{r_{ij}^k}{r_{ij}} e^{-(\frac{r_{ij}}{\eta})^2} f(r_{ij})`

    where :math:`r_{ij}^k` is the :math:`k^{th}` component of :math:`\bold{r}_i - \bold{r}_j`.

    Parameters:
            directions (iterable): List of directions for the fingerprints. Can be `none`, 'x', 'y', or 'z'
            etas (iterable of floats): List of which window widths to compute
            cutoff (float): Cutoff distance

    TODO: Differentiate between different atom types (maybe as another class)
    """

    def __init__(self, directions=(None, 'x', 'y', 'z'), etas=None,
                 cutoff=8):
        self.directions = directions
        self.etas = etas
        if self.etas is None:
            self.etas = np.logspace(np.log10(0.8), np.log10(16), 8)
        self.cutoff = cutoff

    @property
    def directions(self):
        return self.__directions

    @directions.setter
    def directions(self, dirs):
        for d in dirs:
            if d not in [None, 'x', 'y', 'z']:
                raise Exception('Direction not `None`, x, y, or z: z')
        self.__directions = dirs

    def featurize(self, strc, site):
        # Get all neighbors of this site
        my_site = strc[site]
        sites, dists = zip(*strc.get_neighbors(my_site, self.cutoff))

        # Convert dists to a ndarray
        dists = np.array(dists)

        # If one of the features is direction-dependent, compute the :math:`(r_i - r_j) / r_{ij}`
        if any([x in self.directions for x in ['x', 'y', 'z']]):
            disps = np.array([my_site.coords - s.coords for s in sites]) / dists[:, np.newaxis]

        # Compute the cutoff function
        cutoff_func = 0.5 * (np.cos(np.pi * dists / self.cutoff) + 1)

        # Compute "e^(r/eta) * cutoff_func" for each eta
        windowed = np.zeros((len(dists), len(self.etas)))
        for i, eta in enumerate(self.etas):
            windowed[:, i] = np.multiply(np.exp(-1 * np.power(np.true_divide(dists, eta), 2)), cutoff_func)

        # Compute the fingerprints
        output = []
        for d in self.directions:
            if d is None:
                output.append(np.sum(windowed, axis=0))
            else:
                if d == 'x':
                    proj = [1., 0., 0.]
                elif d == 'y':
                    proj = [0., 1., 0.]
                elif d == 'z':
                    proj = [0., 0., 1.]
                else:
                    raise Exception('Unrecognized direction')
                output.append(np.sum(windowed * np.dot(disps, proj)[:, np.newaxis], axis=0))

        # Return the results
        return np.hstack(output)

    def feature_labels(self):
        labels = []
        for d in self.directions:
            for e in self.etas:
                if d is None:
                    labels.append('AGNI eta=%.2e' % e)
                else:
                    labels.append('AGNI dir=%s eta=%.2e' % (d, e))
        return labels

    def citations(self):
        return "@article{Botu2015, author = {Botu, Venkatesh and Ramprasad, Rampi},doi = {10.1002/qua.24836}," \
               "journal = {International Journal of Quantum Chemistry},number = {16},pages = {1074--1083}," \
               "title = {{Adaptive machine learning framework to accelerate ab initio molecular dynamics}}," \
               "volume = {115},year = {2015}}"

    def implementors(self):
        return ['Logan Ward']


class OPSiteFingerprint(BaseFeaturizer):
    """
    Local structure order parameters computed from the neighbor
    environment of a site. For each order parameter, we determine
    the neighbor shell that complies with the expected
    coordination number. For example, we find the 4 nearest
    neighbors for the tetrahedral OP, the 6 nearest for the
    octahedral OP, and the 8 nearest neighbors for the bcc OP.
    If we don't find such a shell, the OP is either set to zero
    or evaluated with the shell of the next largest observed
    coordination number.

    Args:
        dr (float): width for binning neighors in unit of relative
                    distances (= distance/nearest neighbor
                    distance).  The binning is necessary to make the
                    neighbor-finding step robust agains small numerical
                    variations in neighbor distances (default: 0.1).
        ddr (float): variation of width for finding stable OP values.
        ndr (int): number of width variations for each variaton direction
                   (e.g., ndr = 0 only uses the input dr, whereas
                   ndr=1 tests dr = dr - ddr, dr, and dr + ddr.
        dop (float): binning width to compute histogram for each OP
                     if ndr > 0.
        dist_exp (boolean): exponent for distance factor to multiply
                            order parameters with that penalizes (large)
                            variations in distances in a given motif.
                            0 will switch the option off
                            (default: 2).
        zero_ops (boolean): set an OP to zero if there is no neighbor
                            shell that complies with the expected
                            coordination number of a given OP
                            (e.g., CN=4 for tetrahedron;
                            default: True).
    """

    def __init__(self, optypes=None, dr=0.1, ddr=0.01, ndr=1, dop=0.001,
                 dist_exp=2, zero_ops=True):
        self.optypes = {
            1: ["sgl_bd"],
            2: ["bent180", "bent45", "bent90", "bent135"],
            3: ["tri_plan", "tet", "T"],
            4: ["sq_plan", "sq", "tet", "see_saw", "tri_pyr"],
            5: ["pent_plan", "sq_pyr", "tri_bipyr"],
            6: ["oct", "pent_pyr"],
            7: ["hex_pyr", "pent_bipyr"],
            8: ["bcc", "hex_bipyr"],
            9: ["q2", "q4", "q6"],
            10: ["q2", "q4", "q6"],
            11: ["q2", "q4", "q6"],
            12: ["cuboct", "q2", "q4", "q6"]} if optypes is None \
            else optypes.copy()
        self.dr = dr
        self.ddr = ddr
        self.ndr = ndr
        self.dop = dop
        self.dist_exp = dist_exp
        self.zero_ops = zero_ops
        self.ops = {}
        for cn, t_list in self.optypes.items():
            self.ops[cn] = []
            for t in t_list:
                if t[:4] == 'bent':
                    self.ops[cn].append(OrderParameters(
                        [t[:4]], parameters=[{'TA': float(t[4:]) / 180.0, \
                                              'IGW_TA': 1.0 / 0.0667}]))
                else:
                    self.ops[cn].append(OrderParameters([t]))

    def featurize(self, struct, idx):
        """
        Get OP fingerprint of site with given index in input
        structure.
        Args:
            struct (Structure): Pymatgen Structure object.
            idx (int): index of target site in structure struct.
        Returns:
            opvals (numpy array): order parameters of target site.
        """
        idop = 1.0 / self.dop
        opvals = {}
        s = struct.sites[idx]
        neigh_dist = []
        r = 6
        while len(neigh_dist) < 12:
            r += 1.0
            neigh_dist = struct.get_neighbors(s, r)
        # Smoothen distance, but use relative distances.
        dmin = min([d for n, d in neigh_dist])
        neigh_dist = [[n, d / dmin] for n, d in neigh_dist]
        neigh_dist_alldrs = {}
        d_sorted_alldrs = {}
        for i in range(-self.ndr, self.ndr + 1):
            opvals[i] = []
            this_dr = self.dr + float(i) * self.ddr
            this_idr = 1.0 / this_dr
            neigh_dist_alldrs[i] = []
            for j in range(len(neigh_dist)):
                neigh_dist_alldrs[i].append([neigh_dist[j][0],
                                             (float(int(neigh_dist[j][1] * this_idr \
                                                        + 0.5)) + 0.5) * this_dr])
            d_sorted_alldrs[i] = []
            for n, d in neigh_dist_alldrs[i]:
                if d not in d_sorted_alldrs[i]:
                    d_sorted_alldrs[i].append(d)
            d_sorted_alldrs[i] = sorted(d_sorted_alldrs[i])

        # Do q_sgl_bd separately.
        if self.optypes[1][0] == "sgl_bd":
            for i in range(-self.ndr, self.ndr + 1):
                site_list = [s]
                for n, dn in neigh_dist_alldrs[i]:
                    site_list.append(n)
                opval = self.ops[1][0].get_order_parameters(
                    site_list, 0,
                    indices_neighs=[j for j in range(1, len(site_list))])
                opvals[i].append(opval[0])

        for i in range(-self.ndr, self.ndr + 1):
            prev_cn = 0
            prev_site_list = None
            prev_d_fac = None
            dmin = min(d_sorted_alldrs[i])
            for d in d_sorted_alldrs[i]:
                this_cn = 0
                site_list = [s]
                this_av_inv_drel = 0.0
                for j, [n, dn] in enumerate(neigh_dist_alldrs[i]):
                    if dn <= d:
                        this_cn += 1
                        site_list.append(n)
                        this_av_inv_drel += (1.0 / (neigh_dist[j][1]))
                this_av_inv_drel = this_av_inv_drel / float(this_cn)
                d_fac = this_av_inv_drel ** self.dist_exp
                for cn in range(max(2, prev_cn + 1), min(this_cn + 1, 13)):
                    # Set all OPs of non-CN-complying neighbor environments
                    # to zero if applicable.
                    if self.zero_ops and cn != this_cn:
                        for it in range(len(self.optypes[cn])):
                            opvals[i].append(0)
                        continue

                    # Set all (remaining) OPs.
                    for it in range(len(self.optypes[cn])):
                        opval = self.ops[cn][it].get_order_parameters(
                            site_list, 0,
                            indices_neighs=[j for j in range(1, len(site_list))])
                        if opval[0] is None:
                            opval[0] = 0
                        else:
                            opval[0] = d_fac * opval[0]
                        if self.optypes[cn][it] == 'bcc':
                            opval[0] = opval[0] / 0.976
                        opvals[i].append(opval[0])
                prev_site_list = site_list
                prev_cn = this_cn
                prev_d_fac = d_fac
                if prev_cn >= 12:
                    break

        opvals_out = []
        ps = PropertyStats()
        for j in range(len(opvals[0])):
            # Compute histogram, determine peak, and location
            # of peak value.
            op_tmp = [opvals[i][j] for i in range(-self.ndr, self.ndr + 1)]
            minval = float(int(min(op_tmp) * idop - 1.5)) * self.dop
            # print(minval)
            if minval < 0.0:
                minval = 0.0
            if minval > 1.0:
                minval = 1.0
            # print(minval)
            maxval = float(int(max(op_tmp) * idop + 1.5)) * self.dop
            # print(maxval)
            if maxval < 0.0:
                maxval = 0.0
            if maxval > 1.0:
                maxval = 1.0
            # print(maxval)
            if minval == maxval:
                minval = minval - self.dop
                maxval = maxval + self.dop
            # print(minval)
            # print(maxval)
            nbins = int((maxval - minval) * idop)
            # print('{} {} {}'.format(minval, maxval, nbins))
            hist, bin_edges = np.histogram(
                op_tmp, bins=nbins, range=(minval, maxval),
                normed=False, weights=None, density=False)
            max_hist = max(hist)
            op_peaks = []
            for i, h in enumerate(hist):
                if h == max_hist:
                    op_peaks.append([i, 0.5 * (bin_edges[i] + bin_edges[i + 1])])
            # Address problem that 2 OP values can be close to a bin edge.
            hist2 = []
            op_peaks2 = []
            i = 0
            while i < len(op_peaks):
                if i < len(op_peaks) - 1:
                    if op_peaks[i + 1][0] - op_peaks[i][0] == 1:
                        op_peaks2.append(0.5 * (op_peaks[i][1] + op_peaks[i + 1][1]))
                        hist2.append(hist[op_peaks[i][0]] + hist[op_peaks[i + 1][0]])
                        i += 1
                    else:
                        op_peaks2.append(op_peaks[i][1])
                        hist2.append(hist[op_peaks[i][0]])
                else:
                    op_peaks2.append(op_peaks[i][1])
                    hist2.append(hist[op_peaks[i][0]])
                i += 1
            opvals_out.append(op_peaks2[list(hist2).index(max(hist2))])
        return np.array(opvals_out)

    def feature_labels(self):
        labels = []
        for cn, li in self.optypes.items():
            for e in li:
                labels.append('{} CN_{}'.format(e, cn))
        return labels

    def citations(self):
        return ('@article{zimmermann_jain_2017, title={Applications of order'
                ' parameter feature vectors}, journal={in progress}, author={'
                'Zimmermann, N. E. R. and Jain, A.}, year={2017}}')

    def implementors(self):
        return ['Nils E. R. Zimmermann']


<<<<<<< HEAD
class CrystalSiteFingerprint(BaseFeaturizer):
=======
class OPSiteFingerprint_alt(BaseFeaturizer):
>>>>>>> dea4954b
    """
    An alternate site fingerprint currently undergoing testing. This code
    will either be improved or deleted depending on how the tests go. For now,
    docs are minimal.
    """

    @staticmethod
    def from_preset(preset, cation_anion=False):
        if preset == "cn":
            optypes = dict([(k+1, ["wt"]) for k in range(12)])
            return CrystalSiteFingerprint(optypes, cation_anion=cation_anion)

        elif preset == "ops":
            optypes = {
                1: ["wt"],
                2: ["wt", "bent180", "bent45", "bent90", "bent135"],
                3: ["wt", "tri_plan", "tet", "T"],
                4: ["wt", "sq_plan", "sq", "tet", "see_saw", "tri_pyr"],
                5: ["wt", "pent_plan", "sq_pyr", "tri_bipyr"],
                6: ["wt", "oct", "pent_pyr"],
                7: ["wt", "hex_pyr", "pent_bipyr"],
                8: ["wt", "bcc", "hex_bipyr"],
                9: ["wt", "q2", "q4", "q6"],
                10: ["wt", "q2", "q4", "q6"],
                11: ["wt", "q2", "q4", "q6"],
                12: ["wt", "cuboct", "q2", "q4", "q6"]}

            return CrystalSiteFingerprint(optypes, cation_anion=cation_anion)

    def __init__(self, optypes, override_cn1=True, cutoff_radius=8, tol=1E-2,
                 cation_anion=False):

        self.optypes = optypes.copy()
        self.override_cn1 = override_cn1
        self.cutoff_radius = cutoff_radius
        self.tol = tol
        self.cation_anion = cation_anion

        if self.override_cn1 and self.optypes.get(1) != ["wt"]:
            raise ValueError("If override_cn1 is True, optypes[1] must be ['wt']!")

        self.ops = {}
        for cn, t_list in self.optypes.items():
            self.ops[cn] = []
            for t in t_list:
                if t == "wt":
                    self.ops[cn].append(t)

                elif t[:4] == 'bent':
                    self.ops[cn].append(OrderParameters(
                        [t[:4]], parameters=[{'TA': float(t[4:]) / 180.0, \
                                              'IGW_TA': 1.0 / 0.0667}]))
                else:
                    self.ops[cn].append(OrderParameters([t]))

    def featurize(self, struct, idx):
        cn_fingerprint_array = defaultdict(list)  # dict where key = CN, val is array that contains each OP for that CN
        total_weight = math.pi / 4  # 1/4 unit circle area

        target = None
        if self.cation_anion:
            target = []
            m_oxi = struct[idx].specie.oxi_state
            for site in struct:
                if site.specie.oxi_state * m_oxi <= 0:  # opposite charge
                    target.append(site.specie)
            if not target:
                raise ValueError("No valid targets for site within cation_anion constraint!")

        vcf = VoronoiCoordFinder(struct, cutoff=self.cutoff_radius, target=target)
        n_w = vcf.get_voronoi_polyhedra(idx)

        dist_sorted = (sorted(n_w.values(), reverse=True))

        if self.override_cn1:
            cn1 = 1
            for d in dist_sorted[1:]:
                cn1 = cn1 * (dist_sorted[0] ** 2 - d ** 2) / dist_sorted[0] ** 2
            cn_fingerprint_array[1] = [round(cn1, 6)]
            dist_sorted[0] = dist_sorted[1]

        dist_norm = [d / dist_sorted[0] for d in dist_sorted if d > 0]

        dist_bins = []  # bin numerical tolerances (~error bar of measurement)
<<<<<<< HEAD
        for d in dist_norm:
            if not dist_bins or (
                    d > self.tol and dist_bins[-1] / (1 + self.tol) > d):
                dist_bins.append(d)

        for dist_idx, dist in enumerate(dist_bins):
            neigh_sites = [n for n, w in n_w.items() if w > 0 and w / dist_sorted[0] >= dist/(1+self.tol)]
            cn = len(neigh_sites)
            if cn in self.ops:
                for opidx, op in enumerate(self.ops[cn]):
                    if self.optypes[cn][opidx] == "wt":
                        opval = 1
                    else:
                        opval = op.get_order_parameters([struct[idx]] + neigh_sites, 0, indices_neighs=[i for i in range(1, len(neigh_sites)+1)])[0]
=======
        for d in dist_sort:
            if not dist_bins or d > dist_bins[-1] * (1 + tol):
                dist_bins.append(d)

        cn_fingerprint_array = defaultdict(
            list)  # dict where key = CN, val is 2D array that contains a fingerprint vector for each OP in that CN
        total_weight = 0.5 * self.r_max  # area of weighting triangle for OP

        for dist_idx, dist in enumerate(dist_bins):
            neigh_sites = [n for n, d in neigh_dist if d <= dist * (1 + tol)]
            cn = len(neigh_sites)
            if cn in self.ops:
                for idx, op in enumerate(self.ops[cn]):
                    # if self.optypes[cn][idx] == "sgl_bd":  # TODO; figure out how to use this
                    #     neigh_sites = [n for n, d in struct.get_neighbors(c_site, 6)]

                    opval = op.get_order_parameters([c_site] + neigh_sites, 0,
                                                    indices_neighs=[i for i in
                                                                    range(1, len(neigh_sites) + 1)])[0]
>>>>>>> dea4954b

                    opval = opval or 0  # handles None

                    if self.optypes[cn][opidx] == 'bcc':  # TODO: ask Nils what this is
                        opval = opval / 0.976

                    # figure out the weight for this opval based on semicircle integration method
                    x1 = 1 - dist
                    x2 = 1 if dist_idx == len(dist_bins) - 1 else 1 - dist_bins[
                        dist_idx + 1]
                    weight = self._semicircle_integral(
                        x2) - self._semicircle_integral(x1)

                    opval = opval * weight / total_weight

                    cn_fingerprint_array[cn].append(opval)

        # convert dict to list
        cn_fingerprint = []
        for cn in sorted(self.optypes):
            for op_idx, _ in enumerate(self.optypes[cn]):
                try:
                    cn_fingerprint.append(cn_fingerprint_array[cn][op_idx])
                except IndexError:  # no OP value computed
                    cn_fingerprint.append(0)

        return cn_fingerprint

    def feature_labels(self):
        labels = []
        for cn in sorted(self.optypes):
            for op in self.optypes[cn]:
                labels.append("{} CN_{}".format(op, cn))

        return labels

    def citations(self):
        return ['']

    def implementors(self):
        return ['Anubhav Jain', 'Nils E.R. Zimmermann']

    @staticmethod
    def _semicircle_integral(x, r=1):
        if r == x:
            return 0.25 * math.pi * r**2

        return 0.5 * ((x * math.sqrt(r**2 - x**2)) + (r**2 * math.atan(x/math.sqrt(r**2 - x**2))))


class CrystalSiteCN(BaseFeaturizer):
    """
    An alternate site fingerprint currently undergoing testing. This code
    will either be improved or deleted depending on how the tests go. For now,
    docs are minimal.
    """

    def __init__(self, min_coord=1, max_coord=12, use_avg=False, **kwargs):
        self.min_coord = min_coord
        self.max_coord = max_coord
        self.use_avg = use_avg

        optypes = dict([(k, ["wt"]) for k in range(min_coord, max_coord+1)])
        self.cnf = CrystalSiteFingerprint(optypes, **kwargs)


    def featurize(self, struct, idx):
        vector = self.cnf.featurize(struct, idx)

        if self.use_avg:
            tot = 0
            weight = 0
            for idx, val in enumerate(vector):
                weight += val
                tot += val * (idx+self.min_coord)

            return [tot/weight]


        max_val = 0
        best_cn = float("nan")
        for idx, val in enumerate(vector):
            if val > max_val:
                max_val = val
                best_cn = idx+self.min_coord

        return [best_cn]

    def feature_labels(self):
        return ['CN_avg'] if self.use_avg else ['CN']

    def citations(self):
        return ['']

    def implementors(self):
<<<<<<< HEAD
        return ['Anubhav Jain']


# TODO: @nisse3000 this should be made into a Featurizer and more general than 2 classes. Also add unit test afterward, especially since it depends on certain default for OPSiteFingerprint - AJ
def get_tet_bcc_motif(structure, idx):
    """
    Convenience class-method from Nils Zimmermann.
    Used to distinguish coordination environment in half-Heuslers.
    Args:
        structure (pymatgen Structure): the target structure to evaluate
        idx (index): the site index in the structure
    Returns:
        (str) that describes site coordination enviornment
            'bcc'
            'tet'
            'unrecognized'
    """

    op_site_fp = OPSiteFingerprint()
    fp = op_site_fp.featurize(structure, idx)
    labels = op_site_fp.feature_labels()
    i_tet = labels.index('tet CN_4')
    i_bcc = labels.index('bcc CN_8')
    if fp[i_bcc] > 0.5:
        return 'bcc'
    elif fp[i_tet] > 0.5:
        return 'tet'
    else:
        return 'unrecognized'
=======
        return ['Anubhav Jain', 'Nils E. R. Zimmermann']


class Voronoi_index(BaseFeaturizer):
    """
    The Voronoi indices n_i and the fractional Voronoi indices n_i/sum(n_i) that
    reflects the i-fold symmetry in the local sites.
    n_i denotes the number of the i-edged faces, and i is in the range of 3-10 here.
    e.g. for bcc lattice, the Voronoi indices are [0,6,0,8,0,0...]
         for fcc/hcp lattice, the Voronoi indices are [0,12,0,0,...]
         for icosahedra, the Voronoi indices are [0,0,12,0,...]

    Parameters:
        cutoff (float): cutoff distance in determining the potential neighbors
                        for Voronoi tessellation analysis (default: 6.0)

    """

    def __init__(self, cutoff=6.0):
        self.cutoff = cutoff

    def featurize(self, struct, site):
        """
        :param struct: Pymatgen Structure object
        :param site: index of target site in structure
        :return: voro_index: Voronoi indices
                 voro_index_sum: sum of Voronoi indices
                 voro_index_frac: fractional Voronoi indices
        """

        voro_index_result = []
        self.voronoi_analyzer = VoronoiAnalyzer(cutoff=self.cutoff)
        voro_index_list = self.voronoi_analyzer.analyze(struct, n=site)
        for voro_index in voro_index_list:
            voro_index_result.append(voro_index)
        voro_index_sum = sum(voro_index_list)
        voro_index_result.append(voro_index_sum)

        voro_index_frac_list = voro_index_list / voro_index_sum
        for voro_index_frac in voro_index_frac_list:
            voro_index_result.append(voro_index_frac)

        return voro_index_result

    def feature_labels(self):
        labels = []
        for i in range(3, 11):
            labels.append('voro_index_%d' % i)
        labels.append('voro_index_sum')
        for i in range(3, 11):
            labels.append('voro_index_frac_%d' % i)
        return labels

    def citations(self):
        citation = ('@book{okabe1992spatial,  '
                    'title={Spatial tessellations}, '
                    'author={Okabe, Atsuyuki}, '
                    'year={1992}, '
                    'publisher={Wiley Online Library}}')
        return citation

    def implementors(self):
        return ['Qi Wang']
>>>>>>> dea4954b
<|MERGE_RESOLUTION|>--- conflicted
+++ resolved
@@ -1,14 +1,11 @@
 from __future__ import division
 
 """Features that describe the local environment of a single atom
-
 The `featurize` function takes two arguments:
     strc (Structure): Object representing the structure containing the site of interest
     site (int): Index of the site to be featurized
-
 We have to use two options because the Site object does not hold a pointer back to its structure. To run
 :code:`featurize_dataframe`, you must pass the column names for both the site and the structure. For example:
-
 .. code:: python
     f = AGNIFingerprints()
     f.featurize_dataframe(data, ['site', 'structure'])
@@ -20,40 +17,27 @@
 from collections import defaultdict
 
 from matminer.featurizers.base import BaseFeaturizer
-<<<<<<< HEAD
 from pymatgen.analysis.structure_analyzer import OrderParameters, \
     VoronoiAnalyzer, VoronoiCoordFinder
-=======
-from pymatgen.analysis.structure_analyzer import OrderParameters, VoronoiAnalyzer
->>>>>>> dea4954b
 from matminer.featurizers.stats import PropertyStats
 
 
 class AGNIFingerprints(BaseFeaturizer):
     """Integral of the product of the radial distribution function and a Gaussian window function.
-
     Originally used by [Botu *et al*](http://pubs.acs.org/doi/abs/10.1021/acs.jpcc.6b10908) to fit empiricial potentials,
     these features come in two forms: atomic fingerprints, and direction-resolved fingerprints.
-
     Atomic fingerprints describe the local environment of an atom and are computed using the function:
-
     :math:`A_i(\eta) = \sum\limits_{i \ne j} e^{-(\frac{r_{ij}}{\eta})^2} f(r_{ij})`
-
     where :math:`i` is the index of the atom, :math:`j` is the index of a neighboring atom, :math:`\eta` is a scaling function,
     :math:`r_{ij}` is the distance between atoms :math:`i` and :math:`j`, and :math:`f(r)` is a cutoff function where
     :math:`f(r) = 0.5[cos(\frac{\pi r_{ij}}{R_c}) + 1]` if :math:`r < R_c:math:` and 0 otherwise.
-
     The direction-resolved fingerprints are computed using
-
     :math:`V_i^k(\eta) = \sum\limits_{i \ne j} \frac{r_{ij}^k}{r_{ij}} e^{-(\frac{r_{ij}}{\eta})^2} f(r_{ij})`
-
     where :math:`r_{ij}^k` is the :math:`k^{th}` component of :math:`\bold{r}_i - \bold{r}_j`.
-
     Parameters:
             directions (iterable): List of directions for the fingerprints. Can be `none`, 'x', 'y', or 'z'
             etas (iterable of floats): List of which window widths to compute
             cutoff (float): Cutoff distance
-
     TODO: Differentiate between different atom types (maybe as another class)
     """
 
@@ -146,7 +130,6 @@
     If we don't find such a shell, the OP is either set to zero
     or evaluated with the shell of the next largest observed
     coordination number.
-
     Args:
         dr (float): width for binning neighors in unit of relative
                     distances (= distance/nearest neighbor
@@ -366,11 +349,7 @@
         return ['Nils E. R. Zimmermann']
 
 
-<<<<<<< HEAD
 class CrystalSiteFingerprint(BaseFeaturizer):
-=======
-class OPSiteFingerprint_alt(BaseFeaturizer):
->>>>>>> dea4954b
     """
     An alternate site fingerprint currently undergoing testing. This code
     will either be improved or deleted depending on how the tests go. For now,
@@ -380,7 +359,7 @@
     @staticmethod
     def from_preset(preset, cation_anion=False):
         if preset == "cn":
-            optypes = dict([(k+1, ["wt"]) for k in range(12)])
+            optypes = dict([(k + 1, ["wt"]) for k in range(12)])
             return CrystalSiteFingerprint(optypes, cation_anion=cation_anion)
 
         elif preset == "ops":
@@ -455,42 +434,21 @@
         dist_norm = [d / dist_sorted[0] for d in dist_sorted if d > 0]
 
         dist_bins = []  # bin numerical tolerances (~error bar of measurement)
-<<<<<<< HEAD
         for d in dist_norm:
             if not dist_bins or (
-                    d > self.tol and dist_bins[-1] / (1 + self.tol) > d):
+                            d > self.tol and dist_bins[-1] / (1 + self.tol) > d):
                 dist_bins.append(d)
 
         for dist_idx, dist in enumerate(dist_bins):
-            neigh_sites = [n for n, w in n_w.items() if w > 0 and w / dist_sorted[0] >= dist/(1+self.tol)]
+            neigh_sites = [n for n, w in n_w.items() if w > 0 and w / dist_sorted[0] >= dist / (1 + self.tol)]
             cn = len(neigh_sites)
             if cn in self.ops:
                 for opidx, op in enumerate(self.ops[cn]):
                     if self.optypes[cn][opidx] == "wt":
                         opval = 1
                     else:
-                        opval = op.get_order_parameters([struct[idx]] + neigh_sites, 0, indices_neighs=[i for i in range(1, len(neigh_sites)+1)])[0]
-=======
-        for d in dist_sort:
-            if not dist_bins or d > dist_bins[-1] * (1 + tol):
-                dist_bins.append(d)
-
-        cn_fingerprint_array = defaultdict(
-            list)  # dict where key = CN, val is 2D array that contains a fingerprint vector for each OP in that CN
-        total_weight = 0.5 * self.r_max  # area of weighting triangle for OP
-
-        for dist_idx, dist in enumerate(dist_bins):
-            neigh_sites = [n for n, d in neigh_dist if d <= dist * (1 + tol)]
-            cn = len(neigh_sites)
-            if cn in self.ops:
-                for idx, op in enumerate(self.ops[cn]):
-                    # if self.optypes[cn][idx] == "sgl_bd":  # TODO; figure out how to use this
-                    #     neigh_sites = [n for n, d in struct.get_neighbors(c_site, 6)]
-
-                    opval = op.get_order_parameters([c_site] + neigh_sites, 0,
-                                                    indices_neighs=[i for i in
-                                                                    range(1, len(neigh_sites) + 1)])[0]
->>>>>>> dea4954b
+                        opval = op.get_order_parameters([struct[idx]] + neigh_sites, 0,
+                                                        indices_neighs=[i for i in range(1, len(neigh_sites) + 1)])[0]
 
                     opval = opval or 0  # handles None
 
@@ -536,9 +494,9 @@
     @staticmethod
     def _semicircle_integral(x, r=1):
         if r == x:
-            return 0.25 * math.pi * r**2
-
-        return 0.5 * ((x * math.sqrt(r**2 - x**2)) + (r**2 * math.atan(x/math.sqrt(r**2 - x**2))))
+            return 0.25 * math.pi * r ** 2
+
+        return 0.5 * ((x * math.sqrt(r ** 2 - x ** 2)) + (r ** 2 * math.atan(x / math.sqrt(r ** 2 - x ** 2))))
 
 
 class CrystalSiteCN(BaseFeaturizer):
@@ -553,9 +511,8 @@
         self.max_coord = max_coord
         self.use_avg = use_avg
 
-        optypes = dict([(k, ["wt"]) for k in range(min_coord, max_coord+1)])
+        optypes = dict([(k, ["wt"]) for k in range(min_coord, max_coord + 1)])
         self.cnf = CrystalSiteFingerprint(optypes, **kwargs)
-
 
     def featurize(self, struct, idx):
         vector = self.cnf.featurize(struct, idx)
@@ -565,17 +522,16 @@
             weight = 0
             for idx, val in enumerate(vector):
                 weight += val
-                tot += val * (idx+self.min_coord)
-
-            return [tot/weight]
-
+                tot += val * (idx + self.min_coord)
+
+            return [tot / weight]
 
         max_val = 0
         best_cn = float("nan")
         for idx, val in enumerate(vector):
             if val > max_val:
                 max_val = val
-                best_cn = idx+self.min_coord
+                best_cn = idx + self.min_coord
 
         return [best_cn]
 
@@ -586,7 +542,6 @@
         return ['']
 
     def implementors(self):
-<<<<<<< HEAD
         return ['Anubhav Jain']
 
 
@@ -615,69 +570,4 @@
     elif fp[i_tet] > 0.5:
         return 'tet'
     else:
-        return 'unrecognized'
-=======
-        return ['Anubhav Jain', 'Nils E. R. Zimmermann']
-
-
-class Voronoi_index(BaseFeaturizer):
-    """
-    The Voronoi indices n_i and the fractional Voronoi indices n_i/sum(n_i) that
-    reflects the i-fold symmetry in the local sites.
-    n_i denotes the number of the i-edged faces, and i is in the range of 3-10 here.
-    e.g. for bcc lattice, the Voronoi indices are [0,6,0,8,0,0...]
-         for fcc/hcp lattice, the Voronoi indices are [0,12,0,0,...]
-         for icosahedra, the Voronoi indices are [0,0,12,0,...]
-
-    Parameters:
-        cutoff (float): cutoff distance in determining the potential neighbors
-                        for Voronoi tessellation analysis (default: 6.0)
-
-    """
-
-    def __init__(self, cutoff=6.0):
-        self.cutoff = cutoff
-
-    def featurize(self, struct, site):
-        """
-        :param struct: Pymatgen Structure object
-        :param site: index of target site in structure
-        :return: voro_index: Voronoi indices
-                 voro_index_sum: sum of Voronoi indices
-                 voro_index_frac: fractional Voronoi indices
-        """
-
-        voro_index_result = []
-        self.voronoi_analyzer = VoronoiAnalyzer(cutoff=self.cutoff)
-        voro_index_list = self.voronoi_analyzer.analyze(struct, n=site)
-        for voro_index in voro_index_list:
-            voro_index_result.append(voro_index)
-        voro_index_sum = sum(voro_index_list)
-        voro_index_result.append(voro_index_sum)
-
-        voro_index_frac_list = voro_index_list / voro_index_sum
-        for voro_index_frac in voro_index_frac_list:
-            voro_index_result.append(voro_index_frac)
-
-        return voro_index_result
-
-    def feature_labels(self):
-        labels = []
-        for i in range(3, 11):
-            labels.append('voro_index_%d' % i)
-        labels.append('voro_index_sum')
-        for i in range(3, 11):
-            labels.append('voro_index_frac_%d' % i)
-        return labels
-
-    def citations(self):
-        citation = ('@book{okabe1992spatial,  '
-                    'title={Spatial tessellations}, '
-                    'author={Okabe, Atsuyuki}, '
-                    'year={1992}, '
-                    'publisher={Wiley Online Library}}')
-        return citation
-
-    def implementors(self):
-        return ['Qi Wang']
->>>>>>> dea4954b
+        return 'unrecognized'