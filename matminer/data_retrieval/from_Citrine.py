"""
This package requires downloading an installing the citrination client:
https://github.com/CitrineInformatics/python-citrination-client

"""
from citrination_client import CitrinationClient
import os
import time
import pandas as pd
from tqdm import tqdm
from pandas.io.json import json_normalize


class CitrineDataRetrieval:
    def __init__(self, api_key=None):
        """
        :param api_key: (str) Your Citrine API key, or None if you've set the CITRINE_KEY environment variable
        """

        self.client = CitrinationClient(api_key, 'http://citrination.com') if api_key else CitrinationClient(os.environ['CITRINE_KEY'], 'http://citrination.com')

    def get_dataframe(self, term=None, formula=None, property=None, contributor=None, reference=None,
                 min_measurement=None, max_measurement=None, from_record=None, per_page=None, data_set_id=None):
        # TODO: create/format docstrings for this and all other functions
        """
        :param term:
        :param formula:
        :param prop:
        :param contributor:
        :param reference:
        :param min_measurement:
        :param max_measurement:3
        :param from_record:
        :param per_page:
        :param data_set_id:
        :rtype: object
        """

        json_data = []
        start = 0
        per_page = 100

        while True:
            data = self.client.search(term=term, formula=formula, property=property,
                                      contributor=contributor, reference=reference,
                                      min_measurement=min_measurement, max_measurement=max_measurement,
                                      from_record=start, per_page=per_page, data_set_id=data_set_id)
            size = len(data.json()['results'])
            start += size
            json_data.append(data.json()['results'])
            if size < per_page:  # break out of last loop of results
                break
            time.sleep(3)

        hits = data.json()['hits']  # TODO: what is the point of this line of code?

        non_meas_df = pd.DataFrame()  # df w/o measurement column
        meas_prop_df = pd.DataFrame()  # df w/only measurement.property columns
        meas_nonprop_df = pd.DataFrame()  # df w/o measurement.property columns
        meas_df = pd.DataFrame()  # df containing only measurement column
        units = {}  # dict for containing units
        pd.set_option('display.width', 1000)
        # pd.set_option('display.max_colwidth', -1)
        # pd.set_option('display.max_rows', 1000)

        counter = 0  # variable to keep count of sample hit and set indexes

        # TODO: tqdm is probably not needed here unless you find that processing the data takes a long time. When I had mentioned to use tqdm, I thought it was possible to do so for the query itself
        for page in tqdm(json_data):
            # df = pd.concat((json_normalize(hit) for hit in set))   # Useful tool for the future
            for hit in tqdm(page):
                counter += 1
                if 'sample' in hit.keys():
                    sample_value = hit['sample']
                    sample_normdf = json_normalize(sample_value)
                    # Make a DF of all non-'measurement' fields
                    non_meas_cols = [cols for cols in sample_normdf.columns if "measurement" not in cols]
                    non_meas_row = pd.DataFrame()
                    for col in non_meas_cols:
                        non_meas_row[col] = sample_normdf[col]
                    non_meas_row.index = [counter] * len(sample_normdf)
                    non_meas_df = non_meas_df.append(non_meas_row)
                    # Make a DF of the 'measurement' array
                    if 'measurement' in sample_value:
                        meas_normdf = json_normalize(sample_value['measurement'])
                        # Extract numbers of properties
                        for row, col in enumerate(meas_normdf['property.scalar']):
                            for item in col:
                                if 'value' in item:
                                    meas_normdf.xs(row)['property.scalar'] = item['value']
                                # TODO: ask Anubhav how to deal with these and rest of formats
                                elif 'minimum' in item and 'maximum' in item:
                                    meas_normdf.xs(row)['property.scalar'] = 'Minimum = ' + item[
                                        'minimum'] + ', ' + 'Maximum = ' + item['maximum']
                        # Make a DF of all non-'property' containing fields in 'measurement'
                        non_prop_cols = [meascols for meascols in meas_normdf.columns if "property" not in meascols]
                        non_prop_df = pd.DataFrame()
                        for col in non_prop_cols:
                            non_prop_df['measurement.' + col] = meas_normdf[col]
                        if len(non_prop_df) > 0:
                            non_prop_df.index = [counter] * len(meas_normdf)
                        meas_nonprop_df = meas_nonprop_df.append(non_prop_df)
                        # Pivot the DF to convert properties to columns
                        prop_df = meas_normdf.pivot(columns='property.name',
                                                    values='property.scalar')
                        prop_df.index = [counter] * len(meas_normdf)
                        meas_prop_df = meas_prop_df.append(prop_df)
                        m_df = pd.concat([non_prop_df, prop_df], axis=1)
                        meas_df = meas_df.append(m_df)
                        # Extracting units
                        # Check to avoid an error with databases that don't contain this field
                        if 'property.units' in meas_normdf.columns:
                            curr_units = dict(zip(meas_normdf['property.name'], meas_normdf['property.units']))
                        for prop in curr_units:
                            if prop not in units:
                                units[prop] = curr_units[prop]
        units_lst = [units]
        # df = pd.concat(
        #         [non_meas_df, meas_prop_df, meas_nonprop_df, pd.Series(units_lst, index=[1], name='property.units')],
        #         axis=1)
        df = pd.concat(
                [non_meas_df, meas_df, pd.Series(units_lst, index=[1], name='property.units')],
                axis=1)
        df.index.name = 'sample'
        return df


<<<<<<< HEAD
# c = CitrineDataRetrieval(formula='PbTe', property='band gap')     # 'ValueError: shape indices do not match' error
# occurs with this query when 'concat' is used on two DFs with all rows having the same index but the DFs themselves
# have different number os rows, which happens with the PbTe sample from 'TE design lab' which has 17 properties but
# no non-'property' columns in its 'measurement', i.e. empty 'non_prop_df.
=======
if __name__ == '__main__':
    # TODO: move these into an "Examples" file (either Python file or .ipynb). Don't leave the code here.
    CITRINE_KEY = None
    c = CitrineDataRetrieval(CITRINE_KEY)
    # c.get_dataframe(contributor='aflow', formula='Si')
    # c.get_dataframe(contributor='Lany', formula='PbTe')
    # c.get_dataframe(contributor='Citrine', term='NIST', formula='al2o3')
    # c.get_dataframe(contributor='Gaultois', formula='pbte')
    # c.get_dataframe(contributor='Harada', formula='li3v2p3o12')
    # c.get_dataframe(contributor='oqmd', formula='GaN')
    # c.get_dataframe(formula='Pb1Te1', contributor='TE design lab')
    # print c.get_dataframe(term='Pb1Te1', property='band gap')
>>>>>>> b89a544a
<|MERGE_RESOLUTION|>--- conflicted
+++ resolved
@@ -56,11 +56,11 @@
 
         non_meas_df = pd.DataFrame()  # df w/o measurement column
         meas_prop_df = pd.DataFrame()  # df w/only measurement.property columns
-        meas_nonprop_df = pd.DataFrame()  # df w/o measurement.property columns
-        meas_df = pd.DataFrame()  # df containing only measurement column
+        meas_nonprop_df = pd.DataFrame()   # df w/o measurement.property columns
+        meas_df = pd.DataFrame()   # df containing only measurement column
         units = {}  # dict for containing units
         pd.set_option('display.width', 1000)
-        # pd.set_option('display.max_colwidth', -1)
+        pd.set_option('display.max_colwidth', -1)
         # pd.set_option('display.max_rows', 1000)
 
         counter = 0  # variable to keep count of sample hit and set indexes
@@ -105,7 +105,7 @@
                                                     values='property.scalar')
                         prop_df.index = [counter] * len(meas_normdf)
                         meas_prop_df = meas_prop_df.append(prop_df)
-                        m_df = pd.concat([non_prop_df, prop_df], axis=1)
+                        m_df = pd.concat([non_prop_df,prop_df], axis=1)
                         meas_df = meas_df.append(m_df)
                         # Extracting units
                         # Check to avoid an error with databases that don't contain this field
@@ -125,12 +125,6 @@
         return df
 
 
-<<<<<<< HEAD
-# c = CitrineDataRetrieval(formula='PbTe', property='band gap')     # 'ValueError: shape indices do not match' error
-# occurs with this query when 'concat' is used on two DFs with all rows having the same index but the DFs themselves
-# have different number os rows, which happens with the PbTe sample from 'TE design lab' which has 17 properties but
-# no non-'property' columns in its 'measurement', i.e. empty 'non_prop_df.
-=======
 if __name__ == '__main__':
     # TODO: move these into an "Examples" file (either Python file or .ipynb). Don't leave the code here.
     CITRINE_KEY = None
@@ -142,5 +136,4 @@
     # c.get_dataframe(contributor='Harada', formula='li3v2p3o12')
     # c.get_dataframe(contributor='oqmd', formula='GaN')
     # c.get_dataframe(formula='Pb1Te1', contributor='TE design lab')
-    # print c.get_dataframe(term='Pb1Te1', property='band gap')
->>>>>>> b89a544a
+    # print c.get_dataframe(term='Pb1Te1', property='band gap')